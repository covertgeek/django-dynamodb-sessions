--- conflicted
+++ resolved
@@ -1,7 +1,3 @@
 __author__ = 'gtaylor'
 # Major, minor
-<<<<<<< HEAD
-__version__ = ('0', '8', '4b2')
-=======
-__version__ = ('0', '8', '4b3')
->>>>>>> ca8b180f
+__version__ = ('0', '8', '4b3')